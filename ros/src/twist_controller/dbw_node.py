--- conflicted
+++ resolved
@@ -25,11 +25,7 @@
 that we have created in the `__init__` function.
 '''
 
-<<<<<<< HEAD
-UPDATE_FREQUENCY = 10 # 10 HZ
-=======
 PUBLISH_RATE = 10 # rate (Hz)
->>>>>>> 11b6180a
 
 class DBWNode(object):
     def __init__(self):
@@ -50,27 +46,6 @@
         self.throttle_pub = rospy.Publisher('/vehicle/throttle_cmd',ThrottleCmd, queue_size=1)
         self.brake_pub = rospy.Publisher('/vehicle/brake_cmd',BrakeCmd, queue_size=1)
 
-<<<<<<< HEAD
-        # Create `Controller` object
-        self.controller = Controller(vehicle_mass, fuel_capacity, brake_deadband, decel_limit,
-                                     accel_limit, wheel_radius, wheel_base, steer_ratio, max_lat_accel,
-                                     max_steer_angle)
-
-        # Subscribe to the topics
-        rospy.Subscriber('/current_velocity', TwistStamped, self.velocity_cb)
-        rospy.Subscriber('/twist_cmd', TwistStamped, self.twist_cb)
-        rospy.Subscriber('/vehicle/dbw_enabled', Bool, self.dbw_enabled_cb)
-
-        # Initialize variables
-        self.current_velocity = None
-        self.current_angular_velocity = None
-        self.dbw_enabled = None
-        self.linear_velocity = None
-        self.angular_velocity = None
-        self.throttle = 0
-        self.steering = 0
-        self.brake = 0
-=======
         # TODO: Create `Controller` object
         # self.controller = Controller(<Arguments you wish to provide>)
         self.controller = Controller(vehicle_mass=vehicle_mass,
@@ -95,27 +70,10 @@
         self.linear_vel = None
         self.angular_vel = None
         self.throttle = self.steering = self.brake = 0
->>>>>>> 11b6180a
 
         self.loop()
 
     def loop(self):
-<<<<<<< HEAD
-        rate = rospy.Rate(UPDATE_FREQUENCY)
-        while not rospy.is_shutdown():
-            # Get predicted throttle, brake, and steering using `twist_controller`
-            # Only publish the control commands if dbw is enabled
-            throttle, brake, steering = self.controller.control(self.linear_velocity,
-                                                                self.angular_velocity,
-                                                                self.current_velocity,
-                                                                self.current_angular_velocity,
-                                                                self.dbw_enabled)
-            if self.dbw_enabled:
-                self.publish(throttle, brake, steering)
-            rate.sleep()
-
-    def publish(self, throttle, brake, steering):
-=======
         rate = rospy.Rate(PUBLISH_RATE) # It will have to be configured 50 Hz in car
         while not rospy.is_shutdown():
             # TODO: Get predicted throttle, brake, and steering using `twist_controller`
@@ -142,7 +100,6 @@
 
 
     def publish(self, throttle, brake, steer):
->>>>>>> 11b6180a
         tcmd = ThrottleCmd()
         tcmd.enable = True
         tcmd.pedal_cmd_type = ThrottleCmd.CMD_PERCENT
@@ -151,7 +108,7 @@
 
         scmd = SteeringCmd()
         scmd.enable = True
-        scmd.steering_wheel_angle_cmd = steering
+        scmd.steering_wheel_angle_cmd = steer
         self.steer_pub.publish(scmd)
 
         bcmd = BrakeCmd()
@@ -160,19 +117,6 @@
         bcmd.pedal_cmd = brake
         self.brake_pub.publish(bcmd)
 
-    # Receive the message about the current velocity and angular velocity
-    def velocity_cb(self, msg):
-        self.current_velocity = msg.twist.linear.x
-        self.current_angular_velocity = msg.twist.angular.z
-
-    # Receive the message about the proposed velocity and angular velocity
-    def twist_cb(self, msg):
-        self.linear_velocity = msg.twist.linear.x
-        self.angular_velocity = msg.twist.angular.z
-
-    # Receive the message about the dbw status
-    def dbw_enabled_cb(self, msg):
-        self.dbw_enabled = msg
 
 if __name__ == '__main__':
     DBWNode()