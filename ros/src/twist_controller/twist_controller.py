<<<<<<< HEAD
from yaw_controller import YawController
from pid import PID
from lowpass import LowPassFilter
import rospy

=======
import rospy

from lowpass import LowPassFilter
from pid import PID
from yaw_controller import YawController

>>>>>>> 06df131d

GAS_DENSITY = 2.858
ONE_MPH = 0.44704


class Controller(object):
<<<<<<< HEAD
    def __init__(self, vehicle_mass, fuel_capacity, brake_deadband, decel_limit, accel_limit, wheel_radius, wheel_base, steer_ratio, min_speed, max_lat_accel, max_steer_angle):
        # TODO: Implement
        MIN_SPEED = 0.1
        self.yaw_controller = YawController(wheel_base, steer_ratio, MIN_SPEED, max_lat_accel, max_steer_angle)
        
        kp = 0.3
        ki = 0.1
        kd = 0.
        mn = 0. # Minimum throttle value
        mx = 0.2 # Maximum throttle value
        self.throttle_controller = PID(kp, ki, kd, mn, mx)
        
        tau = 0.5 # 1/(2pi*tau) = cutoff frequency
        ts = 0.02 # Sample time
        self.vel_lpf = LowPassFilter(tau, ts)
        
        self.vehicle_mass = vehicle_mass
        self.fuel_capacity = fuel_capacity
=======
    def __init__(self, vehicle_mass, fuel_capacity, brake_deadband, decel_limit,
                 accel_limit, wheel_radius, wheel_base, steer_ratio, max_lat_accel,max_steer_angle):

        # TODO: Implement
        self.yaw_controller = YawController(wheel_base, steer_ratio, 0.1, max_lat_accel, max_steer_angle)

        kp = 0.35
        ki = 0.1
        kd = 0.0
        mn = 0.0  # Minimun throttle value
        mx = 0.4  # maximum throttle value
        self.throttle_controller = PID(kp,ki,kd,mn,mx)

        tau = 0.5 # 1/(2pi*tau) = cutoof frequency
        ts = 0.02 # sample time
        self.vel_lpf = LowPassFilter(tau,ts)

        self.vehicle_mass = vehicle_mass
        self.fuel_capcity = fuel_capacity
>>>>>>> 06df131d
        self.brake_deadband = brake_deadband
        self.decel_limit = decel_limit
        self.accel_limit = accel_limit
        self.wheel_radius = wheel_radius
<<<<<<< HEAD
        self.wheel_base = wheel_base
        self.steer_ratio = steer_ratio
        self.min_speed = min_speed
        self.max_lat_accel = max_lat_accel
        self.max_steer_angle = max_steer_angle
        
        self.last_time = rospy.get_time()
        
    def control(self, current_vel, linear_vel, angular_vel, dbw_enabled):
=======

        self.last_time = rospy.get_time()

    def control(self, current_vel, dbw_enabled, linear_vel, angular_vel):
>>>>>>> 06df131d
        # TODO: Change the arg, kwarg list to suit your needs
        if not dbw_enabled:
            self.throttle_controller.reset()
            return 0., 0.. 0.
        
        current_vel = self.vel_lpf.filt(current_vel)

        steer = self.yaw_controller.get_steering(linear_vel, angular_vel, current_vel)
        
        vel_error = linear_vel - current_vel
        self.last_vel = current_vel
        
        current_time = rospy.get_time()
        sample_time = current_time - self.last_time
        self.last_time = current_time
        
        throttle = self.throttle_controller.step(vel_error, sample_time)
        brake = 0
        
        if linear_vel == 0 and current_vel < MIN_SPEED:
            brake = 400 # N*m
        elif throttle < 0.1 and vel_error < 0:
            throttle = 0
            decel = max(vel_error, self.decel_limit)
            brake = abs(decel) * self.vehicle_mass * self.wheel_radius # Torque N*m
            
        # Return throttle, brake, steer

        if not dbw_enabled:
            self.throttle_controller.reset()
            #rospy.logwarn("DBW not enabled")
            return 0.0, 0.0, 0.0

        current_vel = self.vel_lpf.filt(current_vel)

        # rospy.logwarn("Current velocity: {0}".format(current_vel))

        steering = self.yaw_controller.get_steering(linear_vel, angular_vel, current_vel)

        vel_error = linear_vel - current_vel
        self.last_vel = current_vel

        current_time = rospy.get_time()
        sample_time = current_time - self.last_time
        self.last_time = current_time

        throttle = self.throttle_controller.step(vel_error,sample_time)
        brake = 0.0

        if linear_vel == 0.0 and current_vel < 0.1:
            throttle = 0
            brake = 400 # N*m

        elif throttle < 0.1 and vel_error < 0:
            throttle = 0
            decel = max(vel_error, self.decel_limit)
            brake = abs(decel)*self.vehicle_mass*self.wheel_radius # Torque N*m

        return throttle,brake,steering
<|MERGE_RESOLUTION|>--- conflicted
+++ resolved
@@ -1,43 +1,15 @@
-<<<<<<< HEAD
-from yaw_controller import YawController
-from pid import PID
-from lowpass import LowPassFilter
-import rospy
-
-=======
 import rospy
 
 from lowpass import LowPassFilter
 from pid import PID
 from yaw_controller import YawController
 
->>>>>>> 06df131d
 
 GAS_DENSITY = 2.858
 ONE_MPH = 0.44704
 
 
 class Controller(object):
-<<<<<<< HEAD
-    def __init__(self, vehicle_mass, fuel_capacity, brake_deadband, decel_limit, accel_limit, wheel_radius, wheel_base, steer_ratio, min_speed, max_lat_accel, max_steer_angle):
-        # TODO: Implement
-        MIN_SPEED = 0.1
-        self.yaw_controller = YawController(wheel_base, steer_ratio, MIN_SPEED, max_lat_accel, max_steer_angle)
-        
-        kp = 0.3
-        ki = 0.1
-        kd = 0.
-        mn = 0. # Minimum throttle value
-        mx = 0.2 # Maximum throttle value
-        self.throttle_controller = PID(kp, ki, kd, mn, mx)
-        
-        tau = 0.5 # 1/(2pi*tau) = cutoff frequency
-        ts = 0.02 # Sample time
-        self.vel_lpf = LowPassFilter(tau, ts)
-        
-        self.vehicle_mass = vehicle_mass
-        self.fuel_capacity = fuel_capacity
-=======
     def __init__(self, vehicle_mass, fuel_capacity, brake_deadband, decel_limit,
                  accel_limit, wheel_radius, wheel_base, steer_ratio, max_lat_accel,max_steer_angle):
 
@@ -57,53 +29,15 @@
 
         self.vehicle_mass = vehicle_mass
         self.fuel_capcity = fuel_capacity
->>>>>>> 06df131d
         self.brake_deadband = brake_deadband
         self.decel_limit = decel_limit
         self.accel_limit = accel_limit
         self.wheel_radius = wheel_radius
-<<<<<<< HEAD
-        self.wheel_base = wheel_base
-        self.steer_ratio = steer_ratio
-        self.min_speed = min_speed
-        self.max_lat_accel = max_lat_accel
-        self.max_steer_angle = max_steer_angle
-        
-        self.last_time = rospy.get_time()
-        
-    def control(self, current_vel, linear_vel, angular_vel, dbw_enabled):
-=======
 
         self.last_time = rospy.get_time()
 
     def control(self, current_vel, dbw_enabled, linear_vel, angular_vel):
->>>>>>> 06df131d
         # TODO: Change the arg, kwarg list to suit your needs
-        if not dbw_enabled:
-            self.throttle_controller.reset()
-            return 0., 0.. 0.
-        
-        current_vel = self.vel_lpf.filt(current_vel)
-
-        steer = self.yaw_controller.get_steering(linear_vel, angular_vel, current_vel)
-        
-        vel_error = linear_vel - current_vel
-        self.last_vel = current_vel
-        
-        current_time = rospy.get_time()
-        sample_time = current_time - self.last_time
-        self.last_time = current_time
-        
-        throttle = self.throttle_controller.step(vel_error, sample_time)
-        brake = 0
-        
-        if linear_vel == 0 and current_vel < MIN_SPEED:
-            brake = 400 # N*m
-        elif throttle < 0.1 and vel_error < 0:
-            throttle = 0
-            decel = max(vel_error, self.decel_limit)
-            brake = abs(decel) * self.vehicle_mass * self.wheel_radius # Torque N*m
-            
         # Return throttle, brake, steer
 
         if not dbw_enabled:
@@ -136,4 +70,4 @@
             decel = max(vel_error, self.decel_limit)
             brake = abs(decel)*self.vehicle_mass*self.wheel_radius # Torque N*m
 
-        return throttle,brake,steering
+        return throttle,brake,steering