This is the project repo for the final project of the Udacity Self-Driving Car Nanodegree: Programming a Real Self-Driving Car. For more information about the project, see the project introduction [here](https://classroom.udacity.com/nanodegrees/nd013/parts/6047fe34-d93c-4f50-8336-b70ef10cb4b2/modules/e1a23b06-329a-4684-a717-ad476f0d8dff/lessons/462c933d-9f24-42d3-8bdc-a08a5fc866e4/concepts/5ab4b122-83e6-436d-850f-9f4d26627fd9).

## Team
* Feng Wang -- fwa785@gmail.com
<<<<<<< HEAD
* Maria Cristina An -- jingle1216@yahoo.com
=======
* Carlos Barredo -- ccbaes@yahoo.es
>>>>>>> fc469cc7

Please use **one** of the two installation options, either native **or** docker installation.

### Native Installation

* Be sure that your workstation is running Ubuntu 16.04 Xenial Xerus or Ubuntu 14.04 Trusty Tahir. [Ubuntu downloads can be found here](https://www.ubuntu.com/download/desktop).
* If using a Virtual Machine to install Ubuntu, use the following configuration as minimum:
  * 2 CPU
  * 2 GB system memory
  * 25 GB of free hard drive space

  The Udacity provided virtual machine has ROS and Dataspeed DBW already installed, so you can skip the next two steps if you are using this.

* Follow these instructions to install ROS
  * [ROS Kinetic](http://wiki.ros.org/kinetic/Installation/Ubuntu) if you have Ubuntu 16.04.
  * [ROS Indigo](http://wiki.ros.org/indigo/Installation/Ubuntu) if you have Ubuntu 14.04.
* [Dataspeed DBW](https://bitbucket.org/DataspeedInc/dbw_mkz_ros)
  * Use this option to install the SDK on a workstation that already has ROS installed: [One Line SDK Install (binary)](https://bitbucket.org/DataspeedInc/dbw_mkz_ros/src/81e63fcc335d7b64139d7482017d6a97b405e250/ROS_SETUP.md?fileviewer=file-view-default)
* Download the [Udacity Simulator](https://github.com/udacity/CarND-Capstone/releases).

### Docker Installation
[Install Docker](https://docs.docker.com/engine/installation/)

Build the docker container
```bash
docker build . -t capstone
```

Run the docker file
```bash
docker run -p 4567:4567 -v $PWD:/capstone -v /tmp/log:/root/.ros/ --rm -it capstone
```

### Port Forwarding
To set up port forwarding, please refer to the [instructions from term 2](https://classroom.udacity.com/nanodegrees/nd013/parts/40f38239-66b6-46ec-ae68-03afd8a601c8/modules/0949fca6-b379-42af-a919-ee50aa304e6a/lessons/f758c44c-5e40-4e01-93b5-1a82aa4e044f/concepts/16cf4a78-4fc7-49e1-8621-3450ca938b77)

### Usage

1. Clone the project repository
```bash
git clone https://github.com/udacity/CarND-Capstone.git
```

2. Install python dependencies
```bash
cd CarND-Capstone
pip install -r requirements.txt
```
3. Make and run styx
```bash
cd ros
catkin_make
source devel/setup.sh
roslaunch launch/styx.launch
```
4. Run the simulator

### Real world testing
1. Download [training bag](https://s3-us-west-1.amazonaws.com/udacity-selfdrivingcar/traffic_light_bag_file.zip) that was recorded on the Udacity self-driving car.
2. Unzip the file
```bash
unzip traffic_light_bag_file.zip
```
3. Play the bag file
```bash
rosbag play -l traffic_light_bag_file/traffic_light_training.bag
```
4. Launch your project in site mode
```bash
cd CarND-Capstone/ros
roslaunch launch/site.launch
```
5. Confirm that traffic light detection works on real life images<|MERGE_RESOLUTION|>--- conflicted
+++ resolved
@@ -2,11 +2,8 @@
 
 ## Team
 * Feng Wang -- fwa785@gmail.com
-<<<<<<< HEAD
 * Maria Cristina An -- jingle1216@yahoo.com
-=======
 * Carlos Barredo -- ccbaes@yahoo.es
->>>>>>> fc469cc7
 
 Please use **one** of the two installation options, either native **or** docker installation.
 
